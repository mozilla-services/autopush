--- conflicted
+++ resolved
@@ -97,11 +97,7 @@
 
         def check_results(result):
             ok_(isinstance(result, RouterResponse))
-<<<<<<< HEAD
             assert(self.mock_apns.gateway_server.send_notification.called)
-=======
-            eq_(self.mock_apns.gateway_server.send_notification.called, True)
->>>>>>> 4d3f8298
 
         d.addCallback(check_results)
         return d
@@ -112,11 +108,7 @@
 
         def check_results(result):
             ok_(isinstance(result, RouterResponse))
-<<<<<<< HEAD
             assert(self.mock_apns.gateway_server.send_notification.called)
-=======
-            eq_(self.mock_apns.gateway_server.send_notification.called, True)
->>>>>>> 4d3f8298
             eq_(len(self.router.messages), 1)
         d.addCallback(check_results)
         return d
@@ -137,11 +129,7 @@
         self.router._connect = Mock()
         self.router._error(dict(status=1, identifier=1))
         eq_(len(self.router.messages), 1)
-<<<<<<< HEAD
         assert(self.router.apns.gateway_server.send_notification.called)
-=======
-        eq_(self.router.apns.gateway_server.send_notification.called, True)
->>>>>>> 4d3f8298
 
     def test_response_listener_with_retryable_non_existing_message(self):
         self.router.messages = {1: {'token': 'dump', 'payload': {}}}
@@ -177,11 +165,7 @@
     def _check_error_call(self, exc, code):
         ok_(isinstance(exc, RouterException))
         eq_(exc.status_code, code)
-<<<<<<< HEAD
         assert(self.router.gcm.send.called)
-=======
-        eq_(self.router.gcm.send.called, True)
->>>>>>> 4d3f8298
         self.flushLoggedErrors()
 
     def test_register(self):
@@ -196,11 +180,7 @@
 
         def check_results(result):
             ok_(isinstance(result, RouterResponse))
-<<<<<<< HEAD
             assert(self.router.gcm.send.called)
-=======
-            eq_(self.router.gcm.send.called, True)
->>>>>>> 4d3f8298
         d.addCallback(check_results)
         return d
 
@@ -233,11 +213,7 @@
         def check_results(result):
             ok_(isinstance(result, RouterResponse))
             eq_(result.router_data, dict(token="new"))
-<<<<<<< HEAD
             assert(self.router.gcm.send.called)
-=======
-            eq_(self.router.gcm.send.called, True)
->>>>>>> 4d3f8298
         d.addCallback(check_results)
         return d
 
@@ -248,11 +224,7 @@
         def check_results(result):
             ok_(isinstance(result, RouterResponse))
             eq_(result.router_data, dict())
-<<<<<<< HEAD
             assert(self.router.gcm.send.called)
-=======
-            eq_(self.router.gcm.send.called, True)
->>>>>>> 4d3f8298
         d.addCallback(check_results)
         return d
 
@@ -419,11 +391,7 @@
         def verify_deliver(result):
             ok_(result, RouterResponse)
             eq_(result.status_code, 202)
-<<<<<<< HEAD
             assert(self.router_mock.get_uaid.called)
-=======
-            eq_(self.router_mock.get_uaid.called, True)
->>>>>>> 4d3f8298
         d.addBoth(verify_deliver)
         return d
 
@@ -442,11 +410,7 @@
         def verify_deliver(result):
             ok_(result, RouterResponse)
             eq_(result.status_code, 202)
-<<<<<<< HEAD
             assert(self.router_mock.clear_node.called)
-=======
-            eq_(self.router_mock.clear_node.called, True)
->>>>>>> 4d3f8298
             nk = simple.node_key(router_data["node_id"])
             eq_(simple.dead_cache.get(nk), True)
         d.addBoth(verify_deliver)
@@ -470,11 +434,7 @@
         def verify_deliver(result):
             ok_(result, RouterResponse)
             eq_(result.status_code, 202)
-<<<<<<< HEAD
             assert(self.router_mock.clear_node.called)
-=======
-            eq_(self.router_mock.clear_node.called, True)
->>>>>>> 4d3f8298
             nk = simple.node_key(router_data["node_id"])
             eq_(simple.dead_cache.get(nk), True)
         d.addBoth(verify_deliver)
