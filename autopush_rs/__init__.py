--- conflicted
+++ resolved
@@ -88,13 +88,7 @@
         else:
             return AutopushCall(ret)
 
-<<<<<<< HEAD
-    def _free_ffi(self):
-        free(self, lib.autopush_queue_free)
 
-
-=======
->>>>>>> 29bccac5
 last_err = None
 
 
